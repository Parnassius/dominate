--- conflicted
+++ resolved
@@ -26,15 +26,10 @@
     self.root = root
 
   def handle(self, handler, req, res, fname):
-<<<<<<< HEAD
     fname = os.path.join(self.root, fname)
     mname = os.path.basename(fname).split('.')[0]
     dname = os.path.dirname(fname)
     sys.path.append(dname)
-=======
-    mname = os.path.basename(fname).rpartition('.')[0]
-    sys.path.append(self.root)
->>>>>>> 53b0f202
 
     if not os.path.exists(fname):
       raise HTTPError(404)
@@ -48,4 +43,3 @@
     m.main(handler, req, res)
     
     sys.path.remove(self.root)
-
