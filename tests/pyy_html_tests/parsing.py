--- conflicted
+++ resolved
@@ -1,90 +1,81 @@
-__license__ = '''
-This file is part of pyy.
- 
-pyy is free software: you can redistribute it and/or modify
-it under the terms of the GNU Lesser General Public License as
-published by the Free Software Foundation, either version 3 of
-the License, or (at your option) any later version.
- 
-pyy is distributed in the hope that it will be useful, but
-WITHOUT ANY WARRANTY; without even the implied warranty of
-MERCHANTABILITY or FITNESS FOR A PARTICULAR PURPOSE. See the
-GNU Lesser General Public License for more details.
- 
-You should have received a copy of the GNU Lesser General
-Public License along with pyy. If not, see
-<http://www.gnu.org/licenses/>.
-'''
-
-import unittest
-from pyy_html           import *
-from pyy_html.html      import a, br, div, hr, p, comment
-from pyy_html.document  import document
-from pyy_html.parser    import parse, pageparse
-
-class ParsingTests(unittest.TestCase):
-  def testTag(self):
-    s = '<div></div>'
-    self.assertTrue(isinstance(parse(s), div))
-
-  def testSingle(self):
-    s = '<hr />'
-    self.assertTrue(isinstance(parse(s), hr))
-  
-  def testAdjacentSingle(self):
-    s = '<hr /><br />'
-    r = parse(s)
-    self.assertTrue(isinstance(r, list))
-    self.assertTrue(isinstance(r[0], hr))
-    self.assertTrue(isinstance(r[1], br))
-  
-  def testAdjancentMixed(self):
-    s = '<hr /><a></a>'
-    r = parse(s)
-    self.assertTrue(isinstance(r, list))
-    self.assertTrue(isinstance(r[0], hr))
-    self.assertTrue(isinstance(r[1], a))
-  
-  def testAdjacentTags(self):
-    s = '<a></a><p></p>'
-    r = parse(s)
-    self.assertTrue(isinstance(r, list))
-    self.assertTrue(isinstance(r[0], a))
-    self.assertTrue(isinstance(r[1], p))
-
+__license__ = '''
+This file is part of pyy.
+ 
+pyy is free software: you can redistribute it and/or modify
+it under the terms of the GNU Lesser General Public License as
+published by the Free Software Foundation, either version 3 of
+the License, or (at your option) any later version.
+ 
+pyy is distributed in the hope that it will be useful, but
+WITHOUT ANY WARRANTY; without even the implied warranty of
+MERCHANTABILITY or FITNESS FOR A PARTICULAR PURPOSE. See the
+GNU Lesser General Public License for more details.
+ 
+You should have received a copy of the GNU Lesser General
+Public License along with pyy. If not, see
+<http://www.gnu.org/licenses/>.
+'''
+
+import unittest
+from pyy_html           import *
+from pyy_html.html      import a, br, div, hr, p, comment
+from pyy_html.document  import document
+from pyy_html.parser    import parse, pageparse
+
+class ParsingTests(unittest.TestCase):
+  def testTag(self):
+    s = '<div></div>'
+    self.assertTrue(isinstance(parse(s), div))
+
+  def testSingle(self):
+    s = '<hr />'
+    self.assertTrue(isinstance(parse(s), hr))
+  
+  def testAdjacentSingle(self):
+    s = '<hr /><br />'
+    r = parse(s)
+    self.assertTrue(isinstance(r, list))
+    self.assertTrue(isinstance(r[0], hr))
+    self.assertTrue(isinstance(r[1], br))
+  
+  def testAdjancentMixed(self):
+    s = '<hr /><a></a>'
+    r = parse(s)
+    self.assertTrue(isinstance(r, list))
+    self.assertTrue(isinstance(r[0], hr))
+    self.assertTrue(isinstance(r[1], a))
+  
+  def testAdjacentTags(self):
+    s = '<a></a><p></p>'
+    r = parse(s)
+    self.assertTrue(isinstance(r, list))
+    self.assertTrue(isinstance(r[0], a))
+    self.assertTrue(isinstance(r[1], p))
+
   def testDoctype(self):
-<<<<<<< HEAD
-    h = document()
-    s = h.render()
-    self.assertEquals(s, pageparse(s).render())
-
-
-=======
-    for i in (dtd.html4frameset, dtd.html4strict, dtd.html5, dtd.xhtml10frameset, dtd.xhtml10strict, dtd.xhtml11):
-      h = document(doctype=i)
-      s = h.render()
+    for i in (dtd.html4frameset, dtd.html4strict, dtd.html5, dtd.xhtml10frameset, dtd.xhtml10strict, dtd.xhtml11):
+      h = document(doctype=i)
+      s = h.render()
       self.assertEquals(h.render(), pageparse(s).render())
-
-  # malformed documents
-  def testNoClose(self):
-    h = div('hi')
-    s = '<div>hi'
-    p = parse(s)
-    self.assertEquals(h.render(), p.render())
-
-  def testOutOfOrder(self):
-    s = '<div>hi there <b>im bold</div></b>'
-    self.assertEquals(parse(s).render(), div('hi there ',b('im bold')))
-
-  def testNotXml(self):
-    # some people don't write single tags as <br />
-    s = '<div>line<br>new line<BR>new line</div>'
-    self.assertEquals(parse(s).render(), div('line',br(),'new line',br(),'new line'))
-
-  def testNoClose2(self):
-    # some people think <p> is a single
-    s = '<div>paragraph<p>new paragraph<P>new paragraph</div>'
-    self.assertEquals(parse(s).render(), div('paragraph',p('new paragraph',p('new paragraph'))))
-    
-
->>>>>>> 10379d0c
+
+  # malformed documents
+  def testNoClose(self):
+    h = div('hi')
+    s = '<div>hi'
+    p = parse(s)
+    self.assertEquals(h.render(), p.render())
+
+  def testOutOfOrder(self):
+    s = '<div>hi there <b>im bold</div></b>'
+    self.assertEquals(parse(s).render(), div('hi there ',b('im bold')))
+
+  def testNotXml(self):
+    # some people don't write single tags as <br />
+    s = '<div>line<br>new line<BR>new line</div>'
+    self.assertEquals(parse(s).render(), div('line',br(),'new line',br(),'new line'))
+
+  def testNoClose2(self):
+    # some people think <p> is a single
+    s = '<div>paragraph<p>new paragraph<P>new paragraph</div>'
+    self.assertEquals(parse(s).render(), div('paragraph',p('new paragraph',p('new paragraph'))))
+    