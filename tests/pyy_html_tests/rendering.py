--- conflicted
+++ resolved
@@ -1,10 +1,5 @@
 import unittest
-<<<<<<< HEAD
-from pyy_html.html import html, head, body, h1, p
-from pyy_html.html import comment
-=======
 from pyy_html.html import html, head, body, h1, p, comment
->>>>>>> 53b0f202
 
 class RenderingTests(unittest.TestCase):
     def testInline(self):
