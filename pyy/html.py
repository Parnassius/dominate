--- conflicted
+++ resolved
@@ -413,29 +413,6 @@
     def render(self, indent=1, inline=False):
         return self.func(*self.args, **self.kwargs)
 
-<<<<<<< HEAD
-################################################################################
-################################################################################
-
-# TODO cookie class should be in a separate file
-class cookie(object):
-    def __init__(self, name, value, perm=False):
-        self.name   = name
-        self.value  = value
-        self.perm   = perm
-    
-    def render(self):
-        import web
-        server = web.server
-        if self.perm: 
-            return 'Set-Cookie: %s=%s; expires=Thu, 14-Jan-2021 01:25:36 GMT; path=/; domain=%s;' % (self.name, self.value, server)
-        else:
-            return 'Set-Cookie: %s=%s; path=/; domain=%s;' % (self.name, self.value, server)
-=======
-
-# TODO  this class needs to be refactored; it's subclasses are all reimplementing
-#       the same things in the same way.
->>>>>>> 1dc61879
 
 class basepage(object):
     def __init__(self, title='HTML Page'):
@@ -465,18 +442,11 @@
     def set_cookie(self, cookie):
         self.cookies[cookie.name] = cookie
     
-<<<<<<< HEAD
-    def render_headers(self):
-        # TODO add cookies to headers here!
-        return '\n'.join("%s: %s" % (k,v) for k,v in self.headers.items())
-    
-=======
     def render_headers(self, list=False):
         l = self.headers.items()
         l += [('Set-Cookie', c.render()) for c in self.cookies.values()]
         return list and l or '\n'.join("%s: %s" % (k,v) for k,v in l)
 
->>>>>>> 1dc61879
     def render(self, just_html=False):
         r = []
         if not just_html:
@@ -496,4 +466,5 @@
         return ''.join(map(str, r))
     
     def __str__(self):
-        return self.render()+        return self.render()
+
